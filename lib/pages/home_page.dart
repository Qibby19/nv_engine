// lib/pages/home_page.dart

import 'dart:collection';
import 'dart:convert';
import 'dart:io';
import 'dart:math';
import 'dart:typed_data';

import 'package:file_picker/file_picker.dart';
import 'package:flutter/material.dart';
import 'package:nv_engine/models/scan_result.dart';
import 'package:path/path.dart';
import 'package:provider/provider.dart';
import 'package:nv_engine/theme/theme_provider.dart';
import 'package:nv_engine/widgets/navigation_panel.dart';
import 'package:nv_engine/utils.dart';
import 'package:nv_engine/models/mock_file.dart';

import 'package:nv_engine/history_database.dart';
import 'package:nv_engine/ai_service.dart';
import 'package:nv_engine/services/tflite_service.dart';
import 'package:shared_preferences/shared_preferences.dart';
import 'package:watcher/watcher.dart';

import 'package:nv_engine/services/quarantine_service.dart';
import 'package:nv_engine/pages/quarantine_page.dart';

class AntivirusHomePage extends StatefulWidget {
  const AntivirusHomePage({super.key});

  @override
  _AntivirusHomePageState createState() => _AntivirusHomePageState();
}

late bool _realTimeProtectionEnabled;

Future<void> getRealTimeScan() async{

  final SharedPreferences prefs = await SharedPreferences.getInstance();

  final bool? rts = prefs.getBool('realTimeScan');

  if(rts == true){

    _realTimeProtectionEnabled = true;

  } else {

    _realTimeProtectionEnabled = false;

  }

}

Future<void> setRealTimeScan(bool choice) async{

  final SharedPreferences prefs = await SharedPreferences.getInstance();

  await prefs.setBool('realTimeScan', choice);

  _realTimeProtectionEnabled = choice;
}

typedef MenuEntry = DropdownMenuEntry<String>;
const List<String> scheduledscan = <String>['Never', 'Daily', 'Monthly'];
late String _initialSchedule;

final List<MenuEntry> menuEntries = UnmodifiableListView<MenuEntry>(
    scheduledscan.map<MenuEntry>((String name) => MenuEntry(value: name, label: name)),
  );
  String dropdownValue = scheduledscan.first;

  double _scaleSize(int bytes) => (bytes / 10000000).clamp(0.0, 1.0);
  double _scaleEntropy(double e) => (e / 8).clamp(0.0, 1.0);
  double _scaleImports(int n) => (n / 150).clamp(0.0, 1.0);
  double _scaleStringScore(double s) => s.clamp(0.0, 1.0);

  final Color primaryBlue = const Color(0xFF1F2A44);
  final Color accentGreen = const Color(0xFF42A67F);
  final Color softGray = const Color(0xFFBFC0C0);

  HistoryDatabase history = HistoryDatabase();

  double _calcEntropy(List<int> bytes) {
  final counts = List<int>.filled(256, 0);
  for (var b in bytes) counts[b]++;
  final len = bytes.length;
  double e = 0.0;
  for (var c in counts) {
    if (c == 0) continue;
    final p = c / len;
    e -= p * (log(p) / ln2);
  }
  return e;                         // 0‑8
  }

  int countImportsFromPE(String path) {
  final file = File(path);
  if (!file.existsSync()) return 0;

  final bytes = file.readAsBytesSync();
  final data = ByteData.sublistView(bytes);

  // Verify MZ header
  if (data.getUint16(0, Endian.little) != 0x5A4D) return 0;

  // PE header offset (at 0x3C)
  final peOffset = data.getUint32(0x3C, Endian.little);
  if (peOffset + 4 > bytes.length) return 0;

  // Verify "PE\0\0"
  if (data.getUint32(peOffset, Endian.little) != 0x00004550) return 0;

  // COFF header
  final numSections = data.getUint16(peOffset + 6, Endian.little);
  final optHeaderSize = data.getUint16(peOffset + 20, Endian.little);
  final optHeaderOffset = peOffset + 24;

  // Optional header: DataDirectory table starts at +96 for PE32, +112 for PE32+
  final magic = data.getUint16(optHeaderOffset, Endian.little);
  final ddOffset = magic == 0x20B             // PE32+
      ? optHeaderOffset + 112
      : optHeaderOffset + 96;

  // Import Table RVA & size (directory[1])
  final importRVA  = data.getUint32(ddOffset + 8, Endian.little);
  if (importRVA == 0) return 0; // no imports

  // Locate section containing the import table
  final sectionTable = optHeaderOffset + optHeaderSize;
  for (int i = 0; i < numSections; i++) {
    final sOff = sectionTable + i * 40;
    final virtAddr = data.getUint32(sOff + 12, Endian.little);
    final rawSize  = data.getUint32(sOff + 16, Endian.little);
    final rawPtr   = data.getUint32(sOff + 20, Endian.little);

    if (importRVA >= virtAddr && importRVA < virtAddr + rawSize) {
      // Convert RVA to file offset
      final importOff = rawPtr + (importRVA - virtAddr);
      int count = 0;
      int descOff = importOff;

      // IMAGE_IMPORT_DESCRIPTOR is 20 bytes; last descriptor is all‑zeroes
      while (descOff + 20 <= bytes.length) {
        final origFirstThunk = data.getUint32(descOff, Endian.little);
        final nameRVA        = data.getUint32(descOff + 12, Endian.little);
        if (origFirstThunk == 0 && nameRVA == 0) break; // end
        count++;
        descOff += 20;
      }
      return count;
    }
  }
  return 0; // import section not found
  }

  final _suspectSet = <String>{
  'virtualalloc', 'writeprocessmemory', 'loadlibrary',
  'getprocaddress', 'createservice', 'internetopen',
  };

  double _stringScore(List<int> bytes) {
  final buffer = StringBuffer();
  final strings = <String>[];

  for (final b in bytes) {
    final c = b >= 32 && b <= 126 ? String.fromCharCode(b) : '\u0000';
    if (c != '\u0000') {
      buffer.write(c);
    } else if (buffer.length >= 4) {
      strings.add(buffer.toString().toLowerCase());
      buffer.clear();
    } else {
      buffer.clear();
    }
  }
  // final flush
  if (buffer.length >= 4) strings.add(buffer.toString().toLowerCase());

  if (strings.isEmpty) return 0;
  final hits = strings.where(_suspectSet.contains).length;
  return hits / strings.length;     // 0‑1
  }

Future<void> getSchedule() async{

  final SharedPreferences prefs = await SharedPreferences.getInstance();

  final int? schedule = prefs.getInt('schedule');

  if(schedule == 2){

    _initialSchedule = 'Daily';

  }else if(schedule == 3){

    _initialSchedule = 'Monthly';

  } else {

    _initialSchedule = 'Never';

  }

}

void startSafeSystemWatcher() {
  final List<String> roots = Platform.isWindows
      ? ['C:\\Users\\Naqib\\Downloads'] // Add others if needed
      : ['/Users'];

  for (final root in roots) {
    _attachWatchersRecursively(Directory(root));
  }
}

void _attachWatchersRecursively(Directory dir) {
  try {
    // Try to attach a watcher to this directory
    final watcher = DirectoryWatcher(dir.path, pollingDelay: Duration(seconds: 5));
    print('✅ Watching: ${dir.path}');

    watcher.events.listen((event) {
      if(_realTimeProtectionEnabled == true){
        if (event.type == ChangeType.ADD || event.type == ChangeType.MODIFY) {
        print('📂 File changed: ${event.path}');
        _realTimeScan(File(event.path)); // Your existing scan logic
      }
      }
    });
  } catch (e) {
    print('⛔ Skipped inaccessible directory: ${dir.path}\nReason: $e');
    return;
  }

  // Recursively attempt to watch subdirectories
  try {
    final children = dir.listSync();
    for (final entity in children) {
      if (entity is Directory) {
        _attachWatchersRecursively(entity);
      }
    }
  } catch (e) {
    print('⛔ Failed to read children of ${dir.path}\nReason: $e');
  }
}

Future<void> _realTimeScan(File file) async {
  try {
    final path = file.path;
    final bytes = await file.readAsBytes();
    final sizeRaw = bytes.length;
    final entropyRaw = _calcEntropy(bytes);
    final importRaw = countImportsFromPE(path);
    final strScoreRaw = _stringScore(bytes);

    final features = Float32List.fromList([
      _scaleSize(sizeRaw),
      _scaleEntropy(entropyRaw),
      _scaleImports(importRaw),
      _scaleStringScore(strScoreRaw),
    ]);

    final score = await TFLiteService.runMalwarePrediction(features);
    final infected = score >= 0.5;
    final confidence = (score * 100).toStringAsFixed(1);

<<<<<<< HEAD
       if (infected) {
      threats++;
      
      // Quarantine infected files
      final quarantineSuccess = await QuarantineService.quarantineFile(
        filePath: path,
        threatScore: score,
      );
      
      if (quarantineSuccess) {
        print('File quarantined: $path');
      } else {
        print('Failed to quarantine file: $path');
      }
    }
=======
    print('🛠️ Scanned ${basename(path)}: ${infected ? '🛑 Infected' : '✅ Clean'} ($confidence%)');

    // optionally log to history
    if (infected) {
      final now = DateTime.now();
      history.insertHistory(1, now.month, now.day, now.hour, now.minute);
    }

  } catch (e) {
    print('Error scanning file ${file.path}: $e');
>>>>>>> 7aaf388f
  }
}


class _AntivirusHomePageState extends State<AntivirusHomePage> {
  bool _notificationsEnabled = true;
  int _selectedIndex = 0;
  String _status = "Ready to scan!";
  bool _isScanning = false;
  List<ScanResult> _scanHistory = [];
  static bool _darkModeEnabled = false;

  Future<void> _startScan() async {

    int threats = 0;

    FilePickerResult? fresult = await FilePicker.platform.pickFiles(
      allowMultiple: true,
      type: FileType.any,
    );

    if (fresult == null) return;

    final paths = fresult.paths.whereType<String>().toList();

    for (final path in paths) {
      setState(() => _status = 'Scanning ${basename(path)}…');

      final bytes = await File(path).readAsBytes();
      final sizeRaw     = bytes.length;
      final entropyRaw  = _calcEntropy(bytes);
      final importRaw   = countImportsFromPE(path);
      final strScoreRaw = _stringScore(bytes);

      final features = Float32List.fromList([
        _scaleSize(sizeRaw),
        _scaleEntropy(entropyRaw),
        _scaleImports(importRaw),
        _scaleStringScore(strScoreRaw),
      ]);

      print(features);

      await Future.delayed(const Duration(milliseconds: 600));
      final score = await TFLiteService.runMalwarePrediction(features);

      final infected = score >= 0.5;               // threshold
      print(score);
      final confidence = (score * 100).toStringAsFixed(1);
      final statusTxt = infected ? '🛑 Infected' : '✅ Clean';
      print('- ${basename(path)}: $statusTxt ($confidence %)');

      if (infected) threats++;
    }

    final result =
        threats == 0
            ? "No threats detected."
            : "$threats threat${threats > 1 ? 's' : ''} detected.";

    final newResult = ScanResult(amount: threats);

    final now = DateTime.now();
    int nowm = now.month;
    int nowd = now.day;
    int nowh = now.hour;
    int nowmin = now.minute;
    
    history.insertHistory(threats, nowm, nowd, nowh, nowmin);

    _scanHistory.add(newResult);

    setState(() {
      _isScanning = false;
      _status = "Scan Complete! $result";
    });

  }

  Widget _buildOverviewPage() {
    return LayoutBuilder(
      builder: (BuildContext context, constraints) {
        double iconSize = constraints.maxHeight * 0.2;

        return Padding(
          padding: const EdgeInsets.all(40.0),
          child: Column(
            mainAxisAlignment: MainAxisAlignment.center,
            children: [
              Icon(
                Icons.shield,
                size: iconSize.clamp(120.0, 300.0),
                color: accentGreen,
              ),
              const SizedBox(height: 20),
              Text(
                _status,
                style: TextStyle(
                  fontSize: 22,
                  fontWeight: FontWeight.bold,
                  color:
                      _status.contains("No threats")
                          ? accentGreen
                          : (_status.contains("Ready")
                              ? Theme.of(context).textTheme.headlineLarge?.color
                              : Colors.orange),
                ),
                textAlign: TextAlign.center,
              ),
              const SizedBox(height: 10),
              FutureBuilder(
              future: history.getHistory(),
              builder: (BuildContext context, AsyncSnapshot snapshot) {
                if (snapshot.connectionState == ConnectionState.waiting) {
                  return Center(child: CircularProgressIndicator());
                } else if (snapshot.hasError) {
                  return Text('Error: ${snapshot.error}');
                } else if (snapshot.data == null || snapshot.data.isEmpty) {
                  return Center(child: Text('No scan history'));
                } else {
                  return Text('Last scan on: ${snapshot.data?[snapshot.data!.length - 1]['month']}/${snapshot.data?[snapshot.data!.length - 1]['day']} ${snapshot.data?[snapshot.data!.length - 1]['hour']}:${snapshot.data?[snapshot.data!.length - 1]['minute'] < 10 ? '0${snapshot.data?[snapshot.data!.length - 1]['minute']}':'${snapshot.data?[snapshot.data!.length - 1]['minute']}'}');
                }
              },
            ),
              const SizedBox(height: 30),
              ElevatedButton(
                onPressed: _isScanning ? null : _startScan,
                style: ElevatedButton.styleFrom(
                  backgroundColor: accentGreen,
                  padding: const EdgeInsets.symmetric(
                    horizontal: 40,
                    vertical: 16,
                  ),
                  shape: RoundedRectangleBorder(
                    borderRadius: BorderRadius.circular(12),
                  ),
                ),
                child: Text(
                  _isScanning ? "Scanning..." : "Start Scan",
                  style: const TextStyle(fontSize: 18, color: Colors.white),
                ),
              ),
            ],
          ),
        );
      },
    );
  }

  Widget _buildProtectionPage() {

    Future<void> changeSchedule(int choice) async{

      final SharedPreferences prefs = await SharedPreferences.getInstance();

      await prefs.setInt('schedule', choice);
    }

    return LayoutBuilder(
      builder: (BuildContext context, constraints) {
        return SingleChildScrollView(
          padding: const EdgeInsets.all(40.0),
          child: ConstrainedBox(
            constraints: BoxConstraints(minHeight: constraints.maxHeight),
            child: IntrinsicHeight(
              child: Column(
                crossAxisAlignment: CrossAxisAlignment.start,
                children: [
                  const Text(
                    "Protection Settings",
                    style: TextStyle(fontSize: 24, fontWeight: FontWeight.bold),
                  ),
                  const SizedBox(height: 30),

                  if (!_realTimeProtectionEnabled)
                    Container(
                      width: double.infinity,
                      padding: const EdgeInsets.all(16),
                      margin: const EdgeInsets.only(bottom: 20),
                      decoration: BoxDecoration(
                        color: Colors.red.shade100,
                        borderRadius: BorderRadius.circular(8),
                      ),
                      child: Row(
                        children: [
                          const Icon(Icons.warning, color: Colors.red),
                          const SizedBox(width: 10),
                          const Expanded(
                            child: Text(
                              "Warning: Real-Time Protection is disabled. Your system might be at risk.",
                              style: TextStyle(
                                color: Colors.red,
                                fontWeight: FontWeight.bold,
                              ),
                            ),
                          ),
                        ],
                      ),
                    ),

                  SwitchListTile(
                    value: _realTimeProtectionEnabled,
                    onChanged: (choice) {
                      setState(() {
                        setRealTimeScan(choice);
                      });
                    },
                    title: const Text("Enable Real-Time Protection"),
                  ),

                  ListTile(
                    title: Text("Scheduled Scan"), // Text widget for the title
                    trailing: DropdownMenu(
                        requestFocusOnTap: false,
                        initialSelection: _initialSchedule,
                        onSelected: (String? value) {
                          if(value == 'Never'){
                            changeSchedule(1);
                          } else if(value == 'Daily'){
                            changeSchedule(2);
                          } else if(value == 'Monthly'){
                            changeSchedule(3);
                          }
                        setState(() {
                          dropdownValue = value!;
                        });
                      },
                      dropdownMenuEntries: menuEntries,
                    ),
                  ),

                  ListTile(
                    leading: Icon(Icons.shield, color: accentGreen),
                    title: const Text("Firewall: Active"),
                    subtitle: const Text(
                      "Your system is protected from network threats.",
                    ),
                  ),

                  ExpansionTile(
                    leading: const Icon(Icons.warning_amber, color: Colors.red),
                    title: const Text("Threats Blocked: 5"),
                    subtitle: const Text("Last 30 days"),
                    children: [
                      ListTile(
                        title: const Text("Malware.ABC"),
                        subtitle: const Text("Blocked on Apr 1"),
                        trailing: ElevatedButton(
                          onPressed: () {},
                          child: const Text("Details"),
                        ),
                      ),
                      ListTile(
                        title: const Text("Trojan.XYZ"),
                        subtitle: const Text("Blocked on Mar 30"),
                        trailing: ElevatedButton(
                          onPressed: () {},
                          child: const Text("Details"),
                        ),
                      ),
                      ListTile(
                        title: const Text("Spyware.123"),
                        subtitle: const Text("Blocked on Mar 27"),
                        trailing: ElevatedButton(
                          onPressed: () {},
                          child: const Text("Details"),
                        ),
                      ),
                    ],
                  ),

                  const SizedBox(height: 20),
                  ElevatedButton.icon(
                    onPressed: _isScanning ? null : _startScan,
                    icon: const Icon(Icons.search, color: Colors.white),
                    label: const Text(
                      "Run Quick Scan",
                      style: TextStyle(fontSize: 18, color: Colors.white),
                    ),
                    style: ElevatedButton.styleFrom(
                      backgroundColor: accentGreen,
                      padding: const EdgeInsets.symmetric(
                        horizontal: 40,
                        vertical: 16,
                      ),
                      shape: RoundedRectangleBorder(
                        borderRadius: BorderRadius.circular(12),
                      ),
                    ),
                  ),
                ],
              ),
            ),
          ),
        );
      },
    );
  }

  Widget _buildReportPage() {
    return Padding(
      padding: const EdgeInsets.all(40.0),
      child: Column(
        crossAxisAlignment: CrossAxisAlignment.start,
        children: [
          Row(
            mainAxisAlignment: MainAxisAlignment.spaceBetween,
            children: [
              const Text(
                "Scan Report",
                style: TextStyle(fontSize: 24, fontWeight: FontWeight.bold),
              ),
              FutureBuilder<bool>(
                future: history.historyHasData(),
                builder: (BuildContext context, snapshot) {
                  switch (snapshot.connectionState) {
                    case ConnectionState.waiting:
                      return Center(child: CircularProgressIndicator());
                    default:
                      if (snapshot.hasError) {
                        return Text('Error: ${snapshot.error}');
                      } else {
                        if (snapshot.data!) {
                          return ElevatedButton.icon(
                            onPressed: () {
                              setState(() {
                                _scanHistory.clear();
                              });
                              history.clearhistory();
                            },
                            icon: const Icon(Icons.delete, color: Colors.white),
                            label: const Text(
                              "Clear",
                              style: TextStyle(color: Colors.white),
                            ),
                            style: ElevatedButton.styleFrom(
                              backgroundColor: Colors.redAccent,
                              padding: const EdgeInsets.symmetric(
                                horizontal: 16,
                                vertical: 10,
                              ),
                              shape: RoundedRectangleBorder(
                                borderRadius: BorderRadius.circular(10),
                              ),
                            ),
                          );
                        } else {
                          return ElevatedButton.icon(
                            onPressed: null,
                            icon: const Icon(Icons.delete, color: Colors.white),
                            label: const Text(
                              "Clear",
                              style: TextStyle(color: Colors.white),
                            ),
                            style: ElevatedButton.styleFrom(
                              backgroundColor: Colors.redAccent,
                              padding: const EdgeInsets.symmetric(
                                horizontal: 16,
                                vertical: 10,
                              ),
                              shape: RoundedRectangleBorder(
                                borderRadius: BorderRadius.circular(10),
                              ),
                            ),
                          );
                        }
                      }
                  }
                },
              ),
            ],
          ),
          const SizedBox(height: 20),
          Expanded(
            child: FutureBuilder(
              future: history.getHistory(),
              builder: (BuildContext context, AsyncSnapshot snapshot) {
                if (snapshot.connectionState == ConnectionState.waiting) {
                  return Center(child: CircularProgressIndicator());
                } else if (snapshot.hasError) {
                  return Text('Error: ${snapshot.error}');
                } else if (snapshot.data == null || snapshot.data.isEmpty) {
                  return Center(child: Text('History is empty'));
                } else {
                  return ListView.builder(
                    itemCount: snapshot.data.length,
                    itemBuilder: (BuildContext context, index) {
                      return ListTile(
                        leading: Icon(
                          snapshot.data?[index]['amount'] > 0
                              ? Icons.error
                              : Icons.check_circle,
                          color:
                              snapshot.data?[index]['amount'] > 0
                                  ? Colors.red
                                  : Colors.green,
                        ),
                        title: Text(
                          'Threat${snapshot.data?[index]['amount'] > 1 ? 's':''} detected: ${snapshot.data?[index]['amount']}',
                        ),
                        subtitle: Text('Scanned on: ${snapshot.data?[index]['month']}/${snapshot.data?[index]['day']} ${snapshot.data?[index]['hour']}:${snapshot.data?[index]['minute'] < 10 ? '0${snapshot.data?[index]['minute']}':'${snapshot.data?[index]['minute']}'}'),
                      );
                    },
                  );
                }
              },
            ),
          ),
        ],
      ),
    );
  }

  Widget _buildSettingsPage(BuildContext context) {
  final themeProvider = Provider.of<ThemeProvider>(context);

  return Padding(
    padding: const EdgeInsets.all(40.0),
    child: Column(
      crossAxisAlignment: CrossAxisAlignment.start,
      children: [
        const Text(
          "Settings",
          style: TextStyle(fontSize: 24, fontWeight: FontWeight.bold),
        ),
        const SizedBox(height: 20),
        SwitchListTile(
          value: _notificationsEnabled,
          onChanged: (val) {
            setState(() {
              _notificationsEnabled = val;
            });
          },
          title: const Text("Enable Notifications"),
        ),
        SwitchListTile(
          value: themeProvider.isDarkMode,
          onChanged: (_) {
            themeProvider.toggleTheme();
          },
          title: const Text("Dark Mode"),
        ),
      ],
    ),
  );
}

  Widget _buildPage() {
    switch (_selectedIndex) {
      case 0:
        return _buildOverviewPage();
      case 1:
        return _buildProtectionPage();
      case 2:
        return _buildReportPage();
      case 3:
        return const QuarantinePage();
      case 4:
        return _buildSettingsPage(this.context);
      default:
        return _buildOverviewPage();
    }
  }

  @override
  Widget build(BuildContext context) {
    return Scaffold(
      body: Row(
        children: [
          NavigationPanel(
            backgroundColor: primaryBlue,
            onItemSelected: (index) {
              setState(() {
                _selectedIndex = index;
              });
            },
            selectedIndex: _selectedIndex,
          ),
          Expanded(child: _buildPage()),
        ],
      ),
    );
  }
}<|MERGE_RESOLUTION|>--- conflicted
+++ resolved
@@ -34,26 +34,19 @@
 
 late bool _realTimeProtectionEnabled;
 
-Future<void> getRealTimeScan() async{
-
+Future<void> getRealTimeScan() async {
   final SharedPreferences prefs = await SharedPreferences.getInstance();
 
   final bool? rts = prefs.getBool('realTimeScan');
 
-  if(rts == true){
-
+  if (rts == true) {
     _realTimeProtectionEnabled = true;
-
   } else {
-
     _realTimeProtectionEnabled = false;
-
-  }
-
-}
-
-Future<void> setRealTimeScan(bool choice) async{
-
+  }
+}
+
+Future<void> setRealTimeScan(bool choice) async {
   final SharedPreferences prefs = await SharedPreferences.getInstance();
 
   await prefs.setBool('realTimeScan', choice);
@@ -66,22 +59,24 @@
 late String _initialSchedule;
 
 final List<MenuEntry> menuEntries = UnmodifiableListView<MenuEntry>(
-    scheduledscan.map<MenuEntry>((String name) => MenuEntry(value: name, label: name)),
-  );
-  String dropdownValue = scheduledscan.first;
-
-  double _scaleSize(int bytes) => (bytes / 10000000).clamp(0.0, 1.0);
-  double _scaleEntropy(double e) => (e / 8).clamp(0.0, 1.0);
-  double _scaleImports(int n) => (n / 150).clamp(0.0, 1.0);
-  double _scaleStringScore(double s) => s.clamp(0.0, 1.0);
-
-  final Color primaryBlue = const Color(0xFF1F2A44);
-  final Color accentGreen = const Color(0xFF42A67F);
-  final Color softGray = const Color(0xFFBFC0C0);
-
-  HistoryDatabase history = HistoryDatabase();
-
-  double _calcEntropy(List<int> bytes) {
+  scheduledscan.map<MenuEntry>(
+    (String name) => MenuEntry(value: name, label: name),
+  ),
+);
+String dropdownValue = scheduledscan.first;
+
+double _scaleSize(int bytes) => (bytes / 10000000).clamp(0.0, 1.0);
+double _scaleEntropy(double e) => (e / 8).clamp(0.0, 1.0);
+double _scaleImports(int n) => (n / 150).clamp(0.0, 1.0);
+double _scaleStringScore(double s) => s.clamp(0.0, 1.0);
+
+final Color primaryBlue = const Color(0xFF1F2A44);
+final Color accentGreen = const Color(0xFF42A67F);
+final Color softGray = const Color(0xFFBFC0C0);
+
+HistoryDatabase history = HistoryDatabase();
+
+double _calcEntropy(List<int> bytes) {
   final counts = List<int>.filled(256, 0);
   for (var b in bytes) counts[b]++;
   final len = bytes.length;
@@ -91,10 +86,10 @@
     final p = c / len;
     e -= p * (log(p) / ln2);
   }
-  return e;                         // 0‑8
-  }
-
-  int countImportsFromPE(String path) {
+  return e; // 0‑8
+}
+
+int countImportsFromPE(String path) {
   final file = File(path);
   if (!file.existsSync()) return 0;
 
@@ -118,12 +113,14 @@
 
   // Optional header: DataDirectory table starts at +96 for PE32, +112 for PE32+
   final magic = data.getUint16(optHeaderOffset, Endian.little);
-  final ddOffset = magic == 0x20B             // PE32+
-      ? optHeaderOffset + 112
-      : optHeaderOffset + 96;
+  final ddOffset =
+      magic ==
+              0x20B // PE32+
+          ? optHeaderOffset + 112
+          : optHeaderOffset + 96;
 
   // Import Table RVA & size (directory[1])
-  final importRVA  = data.getUint32(ddOffset + 8, Endian.little);
+  final importRVA = data.getUint32(ddOffset + 8, Endian.little);
   if (importRVA == 0) return 0; // no imports
 
   // Locate section containing the import table
@@ -131,8 +128,8 @@
   for (int i = 0; i < numSections; i++) {
     final sOff = sectionTable + i * 40;
     final virtAddr = data.getUint32(sOff + 12, Endian.little);
-    final rawSize  = data.getUint32(sOff + 16, Endian.little);
-    final rawPtr   = data.getUint32(sOff + 20, Endian.little);
+    final rawSize = data.getUint32(sOff + 16, Endian.little);
+    final rawPtr = data.getUint32(sOff + 20, Endian.little);
 
     if (importRVA >= virtAddr && importRVA < virtAddr + rawSize) {
       // Convert RVA to file offset
@@ -143,7 +140,7 @@
       // IMAGE_IMPORT_DESCRIPTOR is 20 bytes; last descriptor is all‑zeroes
       while (descOff + 20 <= bytes.length) {
         final origFirstThunk = data.getUint32(descOff, Endian.little);
-        final nameRVA        = data.getUint32(descOff + 12, Endian.little);
+        final nameRVA = data.getUint32(descOff + 12, Endian.little);
         if (origFirstThunk == 0 && nameRVA == 0) break; // end
         count++;
         descOff += 20;
@@ -152,14 +149,18 @@
     }
   }
   return 0; // import section not found
-  }
-
-  final _suspectSet = <String>{
-  'virtualalloc', 'writeprocessmemory', 'loadlibrary',
-  'getprocaddress', 'createservice', 'internetopen',
-  };
-
-  double _stringScore(List<int> bytes) {
+}
+
+final _suspectSet = <String>{
+  'virtualalloc',
+  'writeprocessmemory',
+  'loadlibrary',
+  'getprocaddress',
+  'createservice',
+  'internetopen',
+};
+
+double _stringScore(List<int> bytes) {
   final buffer = StringBuffer();
   final strings = <String>[];
 
@@ -179,35 +180,32 @@
 
   if (strings.isEmpty) return 0;
   final hits = strings.where(_suspectSet.contains).length;
-  return hits / strings.length;     // 0‑1
-  }
-
-Future<void> getSchedule() async{
-
+  return hits / strings.length; // 0‑1
+}
+
+Future<void> getSchedule() async {
   final SharedPreferences prefs = await SharedPreferences.getInstance();
 
   final int? schedule = prefs.getInt('schedule');
 
-  if(schedule == 2){
-
+  if (schedule == 2) {
     _initialSchedule = 'Daily';
-
-  }else if(schedule == 3){
-
+  } else if (schedule == 3) {
     _initialSchedule = 'Monthly';
-
   } else {
-
     _initialSchedule = 'Never';
-
-  }
-
+  }
 }
 
 void startSafeSystemWatcher() {
-  final List<String> roots = Platform.isWindows
-      ? ['C:\\Users\\Naqib\\Downloads'] // Add others if needed
-      : ['/Users'];
+  //Fixed hardcoded path
+  final String homeDir =
+      Platform.environment['HOME'] ?? Platform.environment['USERPROFILE'] ?? '';
+
+  final List<String> roots =
+      Platform.isWindows
+          ? ['$homeDir\\Downloads'] // This works for any Windows user
+          : ['$homeDir/Downloads']; // macOS/Linux Downloads folder
 
   for (final root in roots) {
     _attachWatchersRecursively(Directory(root));
@@ -217,15 +215,18 @@
 void _attachWatchersRecursively(Directory dir) {
   try {
     // Try to attach a watcher to this directory
-    final watcher = DirectoryWatcher(dir.path, pollingDelay: Duration(seconds: 5));
+    final watcher = DirectoryWatcher(
+      dir.path,
+      pollingDelay: Duration(seconds: 5),
+    );
     print('✅ Watching: ${dir.path}');
 
     watcher.events.listen((event) {
-      if(_realTimeProtectionEnabled == true){
+      if (_realTimeProtectionEnabled == true) {
         if (event.type == ChangeType.ADD || event.type == ChangeType.MODIFY) {
-        print('📂 File changed: ${event.path}');
-        _realTimeScan(File(event.path)); // Your existing scan logic
-      }
+          print('📂 File changed: ${event.path}');
+          _realTimeScan(File(event.path)); // Your existing scan logic
+        }
       }
     });
   } catch (e) {
@@ -266,37 +267,19 @@
     final infected = score >= 0.5;
     final confidence = (score * 100).toStringAsFixed(1);
 
-<<<<<<< HEAD
-       if (infected) {
-      threats++;
-      
-      // Quarantine infected files
-      final quarantineSuccess = await QuarantineService.quarantineFile(
-        filePath: path,
-        threatScore: score,
-      );
-      
-      if (quarantineSuccess) {
-        print('File quarantined: $path');
-      } else {
-        print('Failed to quarantine file: $path');
-      }
-    }
-=======
-    print('🛠️ Scanned ${basename(path)}: ${infected ? '🛑 Infected' : '✅ Clean'} ($confidence%)');
+    print(
+      '🛠️ Scanned ${basename(path)}: ${infected ? '🛑 Infected' : '✅ Clean'} ($confidence%)',
+    );
 
     // optionally log to history
     if (infected) {
       final now = DateTime.now();
       history.insertHistory(1, now.month, now.day, now.hour, now.minute);
     }
-
   } catch (e) {
     print('Error scanning file ${file.path}: $e');
->>>>>>> 7aaf388f
-  }
-}
-
+  }
+}
 
 class _AntivirusHomePageState extends State<AntivirusHomePage> {
   bool _notificationsEnabled = true;
@@ -307,7 +290,6 @@
   static bool _darkModeEnabled = false;
 
   Future<void> _startScan() async {
-
     int threats = 0;
 
     FilePickerResult? fresult = await FilePicker.platform.pickFiles(
@@ -323,9 +305,9 @@
       setState(() => _status = 'Scanning ${basename(path)}…');
 
       final bytes = await File(path).readAsBytes();
-      final sizeRaw     = bytes.length;
-      final entropyRaw  = _calcEntropy(bytes);
-      final importRaw   = countImportsFromPE(path);
+      final sizeRaw = bytes.length;
+      final entropyRaw = _calcEntropy(bytes);
+      final importRaw = countImportsFromPE(path);
       final strScoreRaw = _stringScore(bytes);
 
       final features = Float32List.fromList([
@@ -340,13 +322,27 @@
       await Future.delayed(const Duration(milliseconds: 600));
       final score = await TFLiteService.runMalwarePrediction(features);
 
-      final infected = score >= 0.5;               // threshold
+      final infected = score >= 0.5; // threshold
       print(score);
       final confidence = (score * 100).toStringAsFixed(1);
       final statusTxt = infected ? '🛑 Infected' : '✅ Clean';
       print('- ${basename(path)}: $statusTxt ($confidence %)');
 
-      if (infected) threats++;
+      if (infected) {
+        threats++;
+
+        // Quarantine infected files
+        final quarantineSuccess = await QuarantineService.quarantineFile(
+          filePath: path,
+          threatScore: score,
+        );
+
+        if (quarantineSuccess) {
+          print('File quarantined: $path');
+        } else {
+          print('Failed to quarantine file: $path');
+        }
+      }
     }
 
     final result =
@@ -361,7 +357,7 @@
     int nowd = now.day;
     int nowh = now.hour;
     int nowmin = now.minute;
-    
+
     history.insertHistory(threats, nowm, nowd, nowh, nowmin);
 
     _scanHistory.add(newResult);
@@ -370,7 +366,6 @@
       _isScanning = false;
       _status = "Scan Complete! $result";
     });
-
   }
 
   Widget _buildOverviewPage() {
@@ -405,19 +400,21 @@
               ),
               const SizedBox(height: 10),
               FutureBuilder(
-              future: history.getHistory(),
-              builder: (BuildContext context, AsyncSnapshot snapshot) {
-                if (snapshot.connectionState == ConnectionState.waiting) {
-                  return Center(child: CircularProgressIndicator());
-                } else if (snapshot.hasError) {
-                  return Text('Error: ${snapshot.error}');
-                } else if (snapshot.data == null || snapshot.data.isEmpty) {
-                  return Center(child: Text('No scan history'));
-                } else {
-                  return Text('Last scan on: ${snapshot.data?[snapshot.data!.length - 1]['month']}/${snapshot.data?[snapshot.data!.length - 1]['day']} ${snapshot.data?[snapshot.data!.length - 1]['hour']}:${snapshot.data?[snapshot.data!.length - 1]['minute'] < 10 ? '0${snapshot.data?[snapshot.data!.length - 1]['minute']}':'${snapshot.data?[snapshot.data!.length - 1]['minute']}'}');
-                }
-              },
-            ),
+                future: history.getHistory(),
+                builder: (BuildContext context, AsyncSnapshot snapshot) {
+                  if (snapshot.connectionState == ConnectionState.waiting) {
+                    return Center(child: CircularProgressIndicator());
+                  } else if (snapshot.hasError) {
+                    return Text('Error: ${snapshot.error}');
+                  } else if (snapshot.data == null || snapshot.data.isEmpty) {
+                    return Center(child: Text('No scan history'));
+                  } else {
+                    return Text(
+                      'Last scan on: ${snapshot.data?[snapshot.data!.length - 1]['month']}/${snapshot.data?[snapshot.data!.length - 1]['day']} ${snapshot.data?[snapshot.data!.length - 1]['hour']}:${snapshot.data?[snapshot.data!.length - 1]['minute'] < 10 ? '0${snapshot.data?[snapshot.data!.length - 1]['minute']}' : '${snapshot.data?[snapshot.data!.length - 1]['minute']}'}',
+                    );
+                  }
+                },
+              ),
               const SizedBox(height: 30),
               ElevatedButton(
                 onPressed: _isScanning ? null : _startScan,
@@ -444,9 +441,7 @@
   }
 
   Widget _buildProtectionPage() {
-
-    Future<void> changeSchedule(int choice) async{
-
+    Future<void> changeSchedule(int choice) async {
       final SharedPreferences prefs = await SharedPreferences.getInstance();
 
       await prefs.setInt('schedule', choice);
@@ -507,16 +502,16 @@
                   ListTile(
                     title: Text("Scheduled Scan"), // Text widget for the title
                     trailing: DropdownMenu(
-                        requestFocusOnTap: false,
-                        initialSelection: _initialSchedule,
-                        onSelected: (String? value) {
-                          if(value == 'Never'){
-                            changeSchedule(1);
-                          } else if(value == 'Daily'){
-                            changeSchedule(2);
-                          } else if(value == 'Monthly'){
-                            changeSchedule(3);
-                          }
+                      requestFocusOnTap: false,
+                      initialSelection: _initialSchedule,
+                      onSelected: (String? value) {
+                        if (value == 'Never') {
+                          changeSchedule(1);
+                        } else if (value == 'Daily') {
+                          changeSchedule(2);
+                        } else if (value == 'Monthly') {
+                          changeSchedule(3);
+                        }
                         setState(() {
                           dropdownValue = value!;
                         });
@@ -692,9 +687,11 @@
                                   : Colors.green,
                         ),
                         title: Text(
-                          'Threat${snapshot.data?[index]['amount'] > 1 ? 's':''} detected: ${snapshot.data?[index]['amount']}',
+                          'Threat${snapshot.data?[index]['amount'] > 1 ? 's' : ''} detected: ${snapshot.data?[index]['amount']}',
                         ),
-                        subtitle: Text('Scanned on: ${snapshot.data?[index]['month']}/${snapshot.data?[index]['day']} ${snapshot.data?[index]['hour']}:${snapshot.data?[index]['minute'] < 10 ? '0${snapshot.data?[index]['minute']}':'${snapshot.data?[index]['minute']}'}'),
+                        subtitle: Text(
+                          'Scanned on: ${snapshot.data?[index]['month']}/${snapshot.data?[index]['day']} ${snapshot.data?[index]['hour']}:${snapshot.data?[index]['minute'] < 10 ? '0${snapshot.data?[index]['minute']}' : '${snapshot.data?[index]['minute']}'}',
+                        ),
                       );
                     },
                   );
@@ -708,38 +705,38 @@
   }
 
   Widget _buildSettingsPage(BuildContext context) {
-  final themeProvider = Provider.of<ThemeProvider>(context);
-
-  return Padding(
-    padding: const EdgeInsets.all(40.0),
-    child: Column(
-      crossAxisAlignment: CrossAxisAlignment.start,
-      children: [
-        const Text(
-          "Settings",
-          style: TextStyle(fontSize: 24, fontWeight: FontWeight.bold),
-        ),
-        const SizedBox(height: 20),
-        SwitchListTile(
-          value: _notificationsEnabled,
-          onChanged: (val) {
-            setState(() {
-              _notificationsEnabled = val;
-            });
-          },
-          title: const Text("Enable Notifications"),
-        ),
-        SwitchListTile(
-          value: themeProvider.isDarkMode,
-          onChanged: (_) {
-            themeProvider.toggleTheme();
-          },
-          title: const Text("Dark Mode"),
-        ),
-      ],
-    ),
-  );
-}
+    final themeProvider = Provider.of<ThemeProvider>(context);
+
+    return Padding(
+      padding: const EdgeInsets.all(40.0),
+      child: Column(
+        crossAxisAlignment: CrossAxisAlignment.start,
+        children: [
+          const Text(
+            "Settings",
+            style: TextStyle(fontSize: 24, fontWeight: FontWeight.bold),
+          ),
+          const SizedBox(height: 20),
+          SwitchListTile(
+            value: _notificationsEnabled,
+            onChanged: (val) {
+              setState(() {
+                _notificationsEnabled = val;
+              });
+            },
+            title: const Text("Enable Notifications"),
+          ),
+          SwitchListTile(
+            value: themeProvider.isDarkMode,
+            onChanged: (_) {
+              themeProvider.toggleTheme();
+            },
+            title: const Text("Dark Mode"),
+          ),
+        ],
+      ),
+    );
+  }
 
   Widget _buildPage() {
     switch (_selectedIndex) {
